bl_info = {
    "name": "Dot Points Importer (CSV + Vertices)",
    "author": "ABEYUYA",
    "version": (1, 1, 0),
    "blender": (4, 3, 0),
    "location": "View3D > N-panel > Dot Importer",
    "description": "Detect circular black dots from an image, export centers to CSV, and create vertices at those positions.",
    "category": "Import-Export",
}

import bpy
from bpy.types import Operator, Panel, PropertyGroup
from bpy.props import (
    StringProperty, BoolProperty, FloatProperty, IntProperty, EnumProperty
)
from pathlib import Path
import csv
import numpy as np

<<<<<<< HEAD
from Convert import Line2Dots, Shape2Dots
=======
from Convert.utils import check_skimage
>>>>>>> 1cf8e32c


# ---------- Utility: image -> grayscale & RGB (numpy) ----------
def load_image_grayscale_np(img_path: str):
    """
    Returns:
        gray : (H,W) in [0,1]
        rgb  : (H,W,3) in [0,1]
        width, height
    Note: Blender's image.pixels is bottom-to-top; we flip vertically
          so that (0,0) is top-left like typical image files.
    """
    img = bpy.data.images.load(img_path)
    w, h = img.size[0], img.size[1]
    px = np.array(img.pixels[:], dtype=np.float32)  # RGBA flat
    bpy.data.images.remove(img)  # free
    rgba = px.reshape((h, w, 4))
    rgb = rgba[..., :3]
    # Convert to grayscale with Rec.709 luma
    gray = rgb[..., 0] * 0.2126 + rgb[..., 1] * 0.7152 + rgb[..., 2] * 0.0722
    # Blender pixels start at bottom row -> flip to top-left origin
    gray = np.flipud(gray)
    rgb = np.flipud(rgb)
    return gray, rgb, w, h


# ---------- Utility: connected components (4-neighborhood) ----------
def connected_components_labels(binary: np.ndarray):
    """
    Two-pass connected components (4-connectivity).
    binary: (H,W) bool/uint8 (True=foreground)
    Returns: labels (H,W) int32 with 0=background, 1..K=components
    """
    H, W = binary.shape
    labels = np.zeros((H, W), dtype=np.int32)
    parent = [0]  # union-find 1-indexed
    rank = [0]

    def uf_make():
        parent.append(len(parent))
        rank.append(0)
        return len(parent) - 1

    def uf_find(x):
        while parent[x] != x:
            parent[x] = parent[parent[x]]
            x = parent[x]
        return x

    def uf_union(a, b):
        ra, rb = uf_find(a), uf_find(b)
        if ra == rb:
            return ra
        if rank[ra] < rank[rb]:
            parent[ra] = rb
            return rb
        elif rank[ra] > rank[rb]:
            parent[rb] = ra
            return ra
        else:
            parent[rb] = ra
            rank[ra] += 1
            return ra

    # First pass
    next_label = 1
    for y in range(H):
        for x in range(W):
            if not binary[y, x]:
                continue
            # neighbors: up (y-1,x), left (y,x-1)
            up = labels[y - 1, x] if y > 0 else 0
            left = labels[y, x - 1] if x > 0 else 0
            if up == 0 and left == 0:
                # new label
                l = uf_make()
                labels[y, x] = l
                next_label += 1
            elif up != 0 and left == 0:
                labels[y, x] = up
            elif up == 0 and left != 0:
                labels[y, x] = left
            else:
                labels[y, x] = uf_union(up, left)

    # Second pass: flatten labels
    label_map = {}
    new_id = 1
    for y in range(H):
        for x in range(W):
            l = labels[y, x]
            if l == 0:
                continue
            r = uf_find(l)
            if r not in label_map:
                label_map[r] = new_id
                new_id += 1
            labels[y, x] = label_map[r]

    return labels, (new_id - 1)


# ---------- Detection & CSV ----------
def detect_centers(gray: np.ndarray, threshold: float, invert: bool, min_area_px: int):
    """
    gray: (H,W) float [0,1]
    Returns: centers (N,2) float in pixel coordinates (x,y) with origin at top-left.
    """
    bw = gray < threshold if invert else gray > threshold
    labels, k = connected_components_labels(bw.astype(np.uint8))

    if k == 0:
        return np.empty((0, 2), dtype=np.float32), np.empty((0,), dtype=np.int32)

    H, W = gray.shape
    labels_flat = labels.reshape(-1)
    ys, xs = np.indices((H, W))
    xs_flat, ys_flat = xs.reshape(-1), ys.reshape(-1)

    counts = np.bincount(labels_flat, minlength=k + 1).astype(np.int32)  # index 0 = bg
    valid_ids = np.where(counts[1:] >= max(1, min_area_px))[0] + 1  # component ids

    if len(valid_ids) == 0:
        return np.empty((0, 2), dtype=np.float32), np.empty((0,), dtype=np.int32)

    # sums per label
    sum_x = np.bincount(labels_flat, weights=xs_flat, minlength=k + 1)
    sum_y = np.bincount(labels_flat, weights=ys_flat, minlength=k + 1)

    cx = (sum_x[valid_ids] / counts[valid_ids]).astype(np.float32)
    cy = (sum_y[valid_ids] / counts[valid_ids]).astype(np.float32)
    centers = np.stack([cx, cy], axis=1)

    # sort by y then x
    order = np.lexsort((centers[:, 0], centers[:, 1]))
    centers = centers[order]
    areas = counts[valid_ids][order]
    return centers, areas


def save_points_color_csv(csv_path: Path, centers_px, colors, img_w, img_h,
                          unit_per_px, origin_mode, flip_y):
    """Save detected points with RGB colors in a CSV format.

    Columns: Time [msec], x [m], y [m], z [m], Red, Green, Blue.
    """
    csv_path.parent.mkdir(parents=True, exist_ok=True)
    with open(csv_path, "w", newline="", encoding="utf-8") as f:
        writer = csv.writer(f)
        writer.writerow(["Time [msec]", "x [m]", "y [m]", "z [m]", "Red", "Green", "Blue"])
        for i, ((px, py), (r, g, b)) in enumerate(zip(centers_px, colors)):
            X, Y = pixels_to_blender_xy(px, py, img_w, img_h,
                                       unit_per_px, origin_mode, flip_y)
            writer.writerow([i, float(X), float(Y), 0.0, int(r), int(g), int(b)])

# ---------- Utility: colors at centers ----------
def sample_colors(rgb: np.ndarray, centers):
    H, W, _ = rgb.shape
    if len(centers) == 0:
        return np.empty((0, 3), dtype=np.uint8)
    cols = []
    for x, y in centers:
        xi = int(round(float(x)))
        yi = int(round(float(y)))
        xi = min(max(xi, 0), W - 1)
        yi = min(max(yi, 0), H - 1)
        r, g, b = rgb[yi, xi]
        cols.append((int(r * 255), int(g * 255), int(b * 255)))
    return np.array(cols, dtype=np.uint8)

def apply_color_keys_action(obj, colors, frame: int = 1):
    """Create CSV_ColorKeys action and key vc[i]_* properties on the object."""
    if not obj.animation_data:
        obj.animation_data_create()
    obj.animation_data.action = bpy.data.actions.new(name="CSV_ColorKeys")

    for i, (r, g, b) in enumerate(colors):
        for ch, val in zip(("R", "G", "B"), (r, g, b)):
            key = f"vc[{i}]_{ch}"
            obj[key] = int(val)
            obj.keyframe_insert(f'["{key}"]', frame=frame)


# ---------- Blender: place vertices ----------
def pixels_to_blender_xy(x, y, w, h, unit_per_px, origin_mode, flip_y):
    if origin_mode == "center":
        X = (x - w * 0.5) * unit_per_px
        Y = ((h * 0.5 - y) if flip_y else (y - h * 0.5)) * unit_per_px
    elif origin_mode == "topleft":
        X = x * unit_per_px
        Y = ((h - y) if flip_y else y) * unit_per_px
    else:
        raise ValueError("origin_mode must be center/topleft")
    return X, Y


def create_vertices_object(name, centers_px, img_w, img_h, unit_per_px, origin_mode, flip_y, collection_name, max_points=0):
    centers = np.asarray(centers_px, dtype=np.float32)
    if max_points > 0:
        if centers.shape[0] > max_points:
            centers = centers[:max_points]
        elif centers.shape[0] < max_points:
            extra = max_points - centers.shape[0]
            xs = np.linspace(0, img_w - 1, extra, dtype=np.float32)
            ys = np.zeros(extra, dtype=np.float32)
            extra_centers = np.stack([xs, ys], axis=1)
            centers = np.vstack([centers, extra_centers])

    verts = []
    for x, y in centers:
        X, Y = pixels_to_blender_xy(x, y, img_w, img_h, unit_per_px, origin_mode, flip_y)
        verts.append((X, Y, 0.0))

    mesh = bpy.data.meshes.new(name + "_Mesh")
    mesh.from_pydata(verts, [], [])
    mesh.update()

    obj = bpy.data.objects.new(name, mesh)
    coll = bpy.data.collections.get(collection_name)
    if not coll:
        coll = bpy.data.collections.new(collection_name)
        bpy.context.scene.collection.children.link(coll)
    coll.objects.link(obj)
    return obj, len(verts), centers


# ---------- Properties ----------
class DPIProps(PropertyGroup):
    image_path: StringProperty(
        name="Image",
        subtype='FILE_PATH',
        description="Input image file (black dots on white background recommended)",
    )
    output_dir: StringProperty(
        name="Output Dir",
        subtype='DIR_PATH',
        description="Where CSV will be saved (default: same folder as image)",
        default=""
    )
    threshold: FloatProperty(
        name="Threshold",
        description="Binarization threshold (0..1). For black dots, keep invert=True",
        default=0.5, min=0.0, max=1.0
    )
    invert: BoolProperty(
        name="Invert (black dots)",
        description="Treat darker-than-threshold as foreground",
        default=True
    )
    min_area_px: IntProperty(
        name="Min Area (px)",
        description="Ignore components smaller than this (in pixels)",
        default=20, min=1, soft_max=2000
    )
    conversion_mode: EnumProperty(
        name="Conversion Mode",
        items=[('LINE', 'Line', ''), ('SHAPE', 'Shape', '')],
        description="Select conversion type for non-circular features",
    )
    spacing: FloatProperty(
        name="Spacing",
        description="Spacing between sampled points (pixels)",
        default=10.0, min=0.0,
    )
    blur_radius: FloatProperty(
        name="Blur Radius",
        description="Gaussian blur radius for line conversion",
        default=0.5, min=0.0,
    )
    thresh_scale: FloatProperty(
        name="Thresh Scale",
        description="Threshold scale for line conversion",
        default=0.8, min=0.0,
    )
    junction_ratio: FloatProperty(
        name="Junction Ratio",
        description="Margin ratio around junctions",
        default=0.35, min=0.0,
    )
    unit_per_px: FloatProperty(
        name="Unit per Pixel",
        description="Scale factor from pixel to Blender unit",
        default=0.01, min=0.000001
    )
    origin_mode: EnumProperty(
        name="Origin",
        description="Where to place (0,0) in Blender relative to the image",
        items=[
            ('center', "Image Center", "Origin at image center"),
            ('topleft', "Top-Left", "Origin at top-left corner"),
        ],
        default='center'
    )
    flip_y: BoolProperty(
        name="Flip Y",
        description="Flip vertical axis so image Y-down becomes Blender Y-up",
        default=True
    )
    collection_name: StringProperty(
        name="Collection",
        default="DotPoints"
    )
    object_name: StringProperty(
        name="Object Name",
        default="DotPointsObj"
    )
    max_points: IntProperty(
        name="Max Points",
        description="Maximum number of vertices to create (0 for unlimited). Missing points are placed along the top edge.",
        default=0, min=0
    )
    save_csv: BoolProperty(
        name="Save CSV",
        default=True,
        description="Export detected points with color to CSV",
    )


# ---------- Operator ----------
class DPI_OT_detect_and_create(Operator):
    bl_idname = "dpi.detect_and_create"
    bl_label = "Detect & Create"
    bl_description = "Detect dot centers from the image, export CSV, and create vertices"

    def execute(self, context):
        p = context.scene.dpi_props
        if not p.image_path:
            self.report({'ERROR'}, "Image not set")
            return {'CANCELLED'}

<<<<<<< HEAD
        img_path = bpy.path.abspath(p.image_path)
=======
        ok, msg = check_skimage()
        if not ok:
            self.report({'ERROR'}, msg or "scikit-image が見つかりません")
            return {'CANCELLED'}

>>>>>>> 1cf8e32c
        try:
            gray, rgb, w, h = load_image_grayscale_np(img_path)
        except Exception as e:
            self.report({'ERROR'}, f"Failed to load image: {e}")
            return {'CANCELLED'}

        if p.conversion_mode == 'LINE':
            centers = Line2Dots.line_image_to_dots(
                img_path,
                p.spacing,
                blur_radius=p.blur_radius,
                thresh_scale=p.thresh_scale,
                junction_ratio=p.junction_ratio,
            )
        elif p.conversion_mode == 'SHAPE':
            centers = Shape2Dots.shape_image_to_dots(
                img_path,
                p.spacing,
                junction_ratio=p.junction_ratio,
            )
        else:
            centers, _ = detect_centers(gray, p.threshold, p.invert, p.min_area_px)

        colors = sample_colors(rgb, centers)
        detected_count = len(centers)

        # Create points in Blender (may add extra vertices)
        obj, n, final_centers = create_vertices_object(
            p.object_name, centers, w, h,
            p.unit_per_px, p.origin_mode, p.flip_y, p.collection_name, p.max_points
        )

        final_len = len(final_centers)
        if colors.shape[0] > final_len:
            colors = colors[:final_len]
        elif colors.shape[0] < final_len:
            extra = np.zeros((final_len - colors.shape[0], 3), dtype=np.uint8)
            colors = np.vstack([colors, extra])

        # Key colors on object for other addons
        apply_color_keys_action(obj, colors)

        # Save CSV file
        csv_path = None
        if p.save_csv:
            img_path = Path(bpy.path.abspath(p.image_path))
            out_dir = Path(bpy.path.abspath(p.output_dir)) if p.output_dir else img_path.parent
            csv_path = out_dir / f"{img_path.stem}_points.csv"
            try:
                save_points_color_csv(csv_path, final_centers, colors, w, h,
                                      p.unit_per_px, p.origin_mode, p.flip_y)
            except Exception as e:
                self.report({'WARNING'}, f"CSV save failed: {e}")

        msg = f"Detected {detected_count} centers. Created {n} vertices."
        if csv_path:
            msg += f" CSV: {csv_path}"
        self.report({'INFO'}, msg)
        return {'FINISHED'}


# ---------- UI Panel ----------
class DPI_PT_panel(Panel):
    bl_label = "Dot Importer"
    bl_idname = "DPI_PT_panel"
    bl_space_type = 'VIEW_3D'
    bl_region_type = 'UI'
    bl_category = "Dot Importer"

    def draw(self, context):
        layout = self.layout
        p = context.scene.dpi_props

        col = layout.column(align=True)
        col.prop(p, "image_path")
        col.prop(p, "output_dir")

        box = layout.box()
        box.label(text="Detection")
        box.prop(p, "conversion_mode")
        box.prop(p, "threshold")
        box.prop(p, "invert")
        box.prop(p, "min_area_px")
        box.prop(p, "spacing")
        box.prop(p, "blur_radius")
        box.prop(p, "thresh_scale")
        box.prop(p, "junction_ratio")

        box2 = layout.box()
        box2.label(text="Placement")
        box2.prop(p, "unit_per_px")
        box2.prop(p, "origin_mode")
        box2.prop(p, "flip_y")
        box2.prop(p, "collection_name")
        box2.prop(p, "object_name")
        box2.prop(p, "max_points")

        layout.prop(p, "save_csv")
        layout.operator(DPI_OT_detect_and_create.bl_idname, icon='PARTICLES')


# ---------- Register ----------
classes = (
    DPIProps,
    DPI_OT_detect_and_create,
    DPI_PT_panel,
)

def register():
    for c in classes:
        bpy.utils.register_class(c)
    bpy.types.Scene.dpi_props = bpy.props.PointerProperty(type=DPIProps)

def unregister():
    del bpy.types.Scene.dpi_props
    for c in reversed(classes):
        bpy.utils.unregister_class(c)

if __name__ == "__main__":
    register()<|MERGE_RESOLUTION|>--- conflicted
+++ resolved
@@ -17,11 +17,8 @@
 import csv
 import numpy as np
 
-<<<<<<< HEAD
 from Convert import Line2Dots, Shape2Dots
-=======
 from Convert.utils import check_skimage
->>>>>>> 1cf8e32c
 
 
 # ---------- Utility: image -> grayscale & RGB (numpy) ----------
@@ -352,15 +349,11 @@
             self.report({'ERROR'}, "Image not set")
             return {'CANCELLED'}
 
-<<<<<<< HEAD
         img_path = bpy.path.abspath(p.image_path)
-=======
         ok, msg = check_skimage()
         if not ok:
             self.report({'ERROR'}, msg or "scikit-image が見つかりません")
             return {'CANCELLED'}
-
->>>>>>> 1cf8e32c
         try:
             gray, rgb, w, h = load_image_grayscale_np(img_path)
         except Exception as e:
